--- conflicted
+++ resolved
@@ -1,7 +1,6 @@
 export { OpenAIClient } from './openai/client.js';
 export { OpenAIRateLimiter } from './openai/OpenAIRateLimiter.js';
 export * from './openai/errors.js';
-<<<<<<< HEAD
 export {
   analyzeCorrection,
   createCorrectionAnalysisChain,
@@ -11,7 +10,6 @@
   CorrectionClassification,
   CorrectionAnalysisInput,
 } from './analysis/correction/types.js';
-=======
+// Preserve upstream exports while keeping the new analysis APIs.
 export { withOpenAIRateLimit } from './langchain/RateLimitedChatOpenAI.js';
-export * from './prompts/index.js';
->>>>>>> dfe2b511
+export * from './prompts/index.js';